--- conflicted
+++ resolved
@@ -1,20 +1,3 @@
-.PHONY: default
-
-CONDA_ENV = mit-py311
-CONDA_YML ?= conda.yaml
-
-default:
-	@echo Please use other targets
-
-run-gradio:
-	venv/bin/gradio gradio-main.py
-
-run-gradio-mit:
-	venv/bin/gradio gradio-mit.py --demo-name=mit_workflow_block
-
-prepare-models:
-	conda run -n $(CONDA_ENV) --no-capture-output python3 docker_prepare.py
-
 build-image:
 	docker rmi manga-image-translator || true
 	docker build . --tag=manga-image-translator
@@ -24,31 +7,10 @@
 		--verbose \
 		--use-gpu \
 		--host=0.0.0.0 \
-<<<<<<< HEAD
-		--port=5003
-
-deps: venv/.deps_installed
-
-venv/.deps_installed: conda-venv requirements-moeflow.txt
-	venv/bin/pip install -r requirements-moeflow.txt --editable .
-	@echo "deps installed"
-	@touch $@
-
-
-conda-venv: .conda_env_created # alt to `venv/.venv_created` target, but uses conda python to create venv
-	micromamba run --attach '' -n $(CONDA_ENV) python3 -mvenv --system-site-packages  ./venv
-	touch venv/.venv_created
-
-.conda_env_created: $(CONDA_YML)
-	# setup conda environment AND env-wise deps
-	micromamba env create -n $(CONDA_ENV) --yes -f $(CONDA_YML)
-	@touch $@
-=======
 		--port=5003 \
 		--entrypoint python \
 		-v /demo/doc/../../result:/app/result \
 		-v /demo/doc/../../server/main.py:/app/server/main.py \
 		-v /demo/doc/../../server/instance.py:/app/server/instance.py \	
 		zyddnys/manga-image-translator:main \
-		server/main.py --verbose --start-instance --host=0.0.0.0 --port=5003 --use-gpu
->>>>>>> a5caac51
+		server/main.py --verbose --start-instance --host=0.0.0.0 --port=5003 --use-gpu