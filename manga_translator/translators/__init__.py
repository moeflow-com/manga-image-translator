from typing import Optional

import py3langid as langid

from .common import *
# from .baidu import BaiduTranslator
# from .deepseek import DeepseekTranslator
# from .google import GoogleTranslator
<<<<<<< HEAD
# from .youdao import YoudaoTranslator
# from .deepl import DeeplTranslator
# from .papago import PapagoTranslator
# from .caiyun import CaiyunTranslator
from .chatgpt import GPT3Translator, GPT35TurboTranslator, GPT4Translator
# from .nllb import NLLBTranslator, NLLBBigTranslator
# from .sugoi import JparacrawlTranslator, JparacrawlBigTranslator, SugoiTranslator
# from .m2m100 import M2M100Translator, M2M100BigTranslator
# from .mbart50 import MBart50Translator
# from .selective import SelectiveOfflineTranslator, prepare as prepare_selective_translator
from .none import NoneTranslator
from .original import OriginalTranslator
# from .sakura import SakuraTranslator
# from .qwen2 import Qwen2Translator, Qwen2BigTranslator
# from .groq import GroqTranslator
=======
from .youdao import YoudaoTranslator
from .deepl import DeeplTranslator
from .papago import PapagoTranslator
from .caiyun import CaiyunTranslator
from .chatgpt import OpenAITranslator
from .nllb import NLLBTranslator, NLLBBigTranslator
from .sugoi import JparacrawlTranslator, JparacrawlBigTranslator, SugoiTranslator
from .m2m100 import M2M100Translator, M2M100BigTranslator
from .mbart50 import MBart50Translator
from .selective import SelectiveOfflineTranslator, prepare as prepare_selective_translator
from .none import NoneTranslator
from .original import OriginalTranslator
from .sakura import SakuraTranslator
from .qwen2 import Qwen2Translator, Qwen2BigTranslator
from .groq import GroqTranslator
from .custom_openai import CustomOpenAiTranslator
>>>>>>> 5f716b22
from ..config import Translator, TranslatorConfig, TranslatorChain
from ..utils import Context

OFFLINE_TRANSLATORS = {
    # Translator.offline: SelectiveOfflineTranslator,
    # Translator.nllb: NLLBTranslator,
    # Translator.nllb_big: NLLBBigTranslator,
    # Translator.sugoi: SugoiTranslator,
    # Translator.jparacrawl: JparacrawlTranslator,
    # Translator.jparacrawl_big: JparacrawlBigTranslator,
    # Translator.m2m100: M2M100Translator,
    # Translator.m2m100_big: M2M100BigTranslator,
    # Translator.mbart50: MBart50Translator,
    # Translator.qwen2: Qwen2Translator,
    # Translator.qwen2_big: Qwen2BigTranslator,
}

TRANSLATORS = {
    # 'google': GoogleTranslator,
<<<<<<< HEAD
    # Translator.youdao: YoudaoTranslator,
    # Translator.baidu: BaiduTranslator,
    # Translator.deepl: DeeplTranslator,
    # Translator.papago: PapagoTranslator,
    # Translator.caiyun: CaiyunTranslator,
    Translator.gpt3: GPT3Translator,
    Translator.gpt3_5: GPT35TurboTranslator,
    Translator.gpt4: GPT4Translator,
    Translator.none: NoneTranslator,
    Translator.original: OriginalTranslator,
    # Translator.sakura: SakuraTranslator,
    # Translator.deepseek: DeepseekTranslator,
    # Translator.groq:GroqTranslator,
=======
    Translator.youdao: YoudaoTranslator,
    Translator.baidu: BaiduTranslator,
    Translator.deepl: DeeplTranslator,
    Translator.papago: PapagoTranslator,
    Translator.caiyun: CaiyunTranslator,
    Translator.chatgpt: OpenAITranslator,
    Translator.none: NoneTranslator,
    Translator.original: OriginalTranslator,
    Translator.sakura: SakuraTranslator,
    Translator.deepseek: DeepseekTranslator,
    Translator.groq:GroqTranslator,
    Translator.custom_openai: CustomOpenAiTranslator,
>>>>>>> 5f716b22
    **OFFLINE_TRANSLATORS,
}
translator_cache = {}

def get_translator(key: Translator, *args, **kwargs) -> CommonTranslator:
    if key not in TRANSLATORS:
        raise ValueError(f'Could not find translator for: "{key}". Choose from the following: %s' % ','.join(TRANSLATORS))
    if not translator_cache.get(key):
        translator = TRANSLATORS[key]
        translator_cache[key] = translator(*args, **kwargs)
    return translator_cache[key]

# prepare_selective_translator(get_translator)

async def prepare(chain: TranslatorChain):
    for key, tgt_lang in chain.chain:
        translator = get_translator(key)
        translator.supports_languages('auto', tgt_lang, fatal=True)
        if isinstance(translator, OfflineTranslator):
            await translator.download()

# TODO: Optionally take in strings instead of TranslatorChain for simplicity
async def dispatch(chain: TranslatorChain, queries: List[str], translator_config: Optional[TranslatorConfig] = None, use_mtpe: bool = False, args:Optional[Context] = None, device: str = 'cpu') -> List[str]:
    if not queries:
        return queries

    if chain.target_lang is not None:
        text_lang = ISO_639_1_TO_VALID_LANGUAGES.get(langid.classify('\n'.join(queries))[0])
        translator = None
        flag=0
        for key, lang in chain.chain:           
            #if text_lang == lang:
                #translator = get_translator(key)
            #if translator is None:
            translator = get_translator(chain.translators[flag])
            if isinstance(translator, OfflineTranslator):
                await translator.load('auto', chain.langs[flag], device)
                pass
            if translator_config:
                translator.parse_args(translator_config)
            queries = await translator.translate('auto', chain.langs[flag], queries, use_mtpe)
            await translator.unload(device)
            flag+=1
        return queries
    if args is not None:
        args['translations'] = {}
    for key, tgt_lang in chain.chain:
        translator = get_translator(key)
        if isinstance(translator, OfflineTranslator):
            await translator.load('auto', tgt_lang, device)
        if translator_config:
            translator.parse_args(translator_config)
        queries = await translator.translate('auto', tgt_lang, queries, use_mtpe)
        if args is not None:
            args['translations'][tgt_lang] = queries
    return queries

LANGDETECT_MAP = {
    'zh-cn': 'CHS',
    'zh-tw': 'CHT',
    'cs': 'CSY',
    'nl': 'NLD',
    'en': 'ENG',
    'fr': 'FRA',
    'de': 'DEU',
    'hu': 'HUN',
    'it': 'ITA',
    'ja': 'JPN',
    'ko': 'KOR',
    'pl': 'PLK',
    'pt': 'PTB',
    'ro': 'ROM',
    'ru': 'RUS',
    'es': 'ESP',
    'tr': 'TRK',
    'uk': 'UKR',
    'vi': 'VIN',
    'ar': 'ARA',
    'hr': 'HRV',
    'th': 'THA',
    'id': 'IND',
    'tl': 'FIL'
}

async def unload(key: Translator):
    translator_cache.pop(key, None)<|MERGE_RESOLUTION|>--- conflicted
+++ resolved
@@ -6,12 +6,11 @@
 # from .baidu import BaiduTranslator
 # from .deepseek import DeepseekTranslator
 # from .google import GoogleTranslator
-<<<<<<< HEAD
 # from .youdao import YoudaoTranslator
 # from .deepl import DeeplTranslator
 # from .papago import PapagoTranslator
 # from .caiyun import CaiyunTranslator
-from .chatgpt import GPT3Translator, GPT35TurboTranslator, GPT4Translator
+from .chatgpt import OpenAITranslator
 # from .nllb import NLLBTranslator, NLLBBigTranslator
 # from .sugoi import JparacrawlTranslator, JparacrawlBigTranslator, SugoiTranslator
 # from .m2m100 import M2M100Translator, M2M100BigTranslator
@@ -22,24 +21,9 @@
 # from .sakura import SakuraTranslator
 # from .qwen2 import Qwen2Translator, Qwen2BigTranslator
 # from .groq import GroqTranslator
-=======
-from .youdao import YoudaoTranslator
-from .deepl import DeeplTranslator
-from .papago import PapagoTranslator
-from .caiyun import CaiyunTranslator
-from .chatgpt import OpenAITranslator
-from .nllb import NLLBTranslator, NLLBBigTranslator
-from .sugoi import JparacrawlTranslator, JparacrawlBigTranslator, SugoiTranslator
-from .m2m100 import M2M100Translator, M2M100BigTranslator
-from .mbart50 import MBart50Translator
-from .selective import SelectiveOfflineTranslator, prepare as prepare_selective_translator
+from .custom_openai import CustomOpenAiTranslator
 from .none import NoneTranslator
 from .original import OriginalTranslator
-from .sakura import SakuraTranslator
-from .qwen2 import Qwen2Translator, Qwen2BigTranslator
-from .groq import GroqTranslator
-from .custom_openai import CustomOpenAiTranslator
->>>>>>> 5f716b22
 from ..config import Translator, TranslatorConfig, TranslatorChain
 from ..utils import Context
 
@@ -59,34 +43,18 @@
 
 TRANSLATORS = {
     # 'google': GoogleTranslator,
-<<<<<<< HEAD
     # Translator.youdao: YoudaoTranslator,
     # Translator.baidu: BaiduTranslator,
     # Translator.deepl: DeeplTranslator,
     # Translator.papago: PapagoTranslator,
     # Translator.caiyun: CaiyunTranslator,
-    Translator.gpt3: GPT3Translator,
-    Translator.gpt3_5: GPT35TurboTranslator,
-    Translator.gpt4: GPT4Translator,
+    Translator.chatgpt: OpenAITranslator,
     Translator.none: NoneTranslator,
     Translator.original: OriginalTranslator,
     # Translator.sakura: SakuraTranslator,
     # Translator.deepseek: DeepseekTranslator,
     # Translator.groq:GroqTranslator,
-=======
-    Translator.youdao: YoudaoTranslator,
-    Translator.baidu: BaiduTranslator,
-    Translator.deepl: DeeplTranslator,
-    Translator.papago: PapagoTranslator,
-    Translator.caiyun: CaiyunTranslator,
-    Translator.chatgpt: OpenAITranslator,
-    Translator.none: NoneTranslator,
-    Translator.original: OriginalTranslator,
-    Translator.sakura: SakuraTranslator,
-    Translator.deepseek: DeepseekTranslator,
-    Translator.groq:GroqTranslator,
     Translator.custom_openai: CustomOpenAiTranslator,
->>>>>>> 5f716b22
     **OFFLINE_TRANSLATORS,
 }
 translator_cache = {}
