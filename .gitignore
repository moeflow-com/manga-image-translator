--- conflicted
+++ resolved
@@ -1,59 +1,53 @@
-result
-*.ckpt
-*.pt
-.vscode
-*.onnx
-__pycache__
-ocrs
-Manga
-Manga-translated
-/models
-.env
-*.local
-*.local.*
-test/testdata
-.idea
-pyvenv.cfg
-Scripts
-Lib
-include
-share
-.DS_Store
-
-# Distribution / packaging
-.Python
-build/
-develop-eggs/
-dist/
-downloads/
-eggs/
-.eggs/
-lib/
-lib64/
-parts/
-sdist/
-var/
-wheels/
-share/python-wheels/
-*.egg-info/
-.installed.cfg
-*.egg
-MANIFEST
-.history
-.conda_env_created
-.gradio
-/venv
-
-# Input and Output
-/input/
-/input-translated/
-<<<<<<< HEAD
-/storage
-
-=======
-
-# SSL Used for running server locally
-cert.pem
-key.pem
-
->>>>>>> 12b34c1b
+result
+*.ckpt
+*.pt
+.vscode
+*.onnx
+__pycache__
+ocrs
+Manga
+Manga-translated
+/models
+.env
+*.local
+*.local.*
+test/testdata
+.idea
+pyvenv.cfg
+Scripts
+Lib
+include
+share
+.DS_Store
+
+# Distribution / packaging
+.Python
+build/
+develop-eggs/
+dist/
+downloads/
+eggs/
+.eggs/
+lib/
+lib64/
+parts/
+sdist/
+var/
+wheels/
+share/python-wheels/
+*.egg-info/
+.installed.cfg
+*.egg
+MANIFEST
+.history
+.conda_env_created
+.gradio
+/venv
+
+# Input and Output
+/input/
+/input-translated/
+
+# SSL Used for running server locally
+cert.pem
+key.pem